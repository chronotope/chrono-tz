[package]
name = "chrono-tz"
<<<<<<< HEAD
version = "0.8.0"
=======
version = "0.8.1"
>>>>>>> b1104001
build = "build.rs"
description = "TimeZone implementations for chrono from the IANA database"
keywords = ["date", "time", "timezone", "zone", "calendar"]
repository = "https://github.com/chronotope/chrono-tz"
documentation = "https://docs.rs/chrono-tz"
readme = "../README.md"
license = "MIT OR Apache-2.0"

[dependencies]
arbitrary = { version = "1.2", optional = true, features = ["derive"] }
chrono = { version = "0.4", default-features = false }
serde = { version = "1", optional = true, default-features = false }
phf = { version = "0.11", default-features = false }
uncased = { version = "0.9", optional = true, default-features = false }

[features]
default = ["std"]
std = []
filter-by-regex = ["chrono-tz-build/filter-by-regex"]
case-insensitive = ["uncased", "chrono-tz-build/case-insensitive", "phf/uncased"]

[build-dependencies]
chrono-tz-build = { path = "../chrono-tz-build", version = "0.1" }

[dev-dependencies]
serde_test = "1"
chrono = { version = "0.4", default-features = false, features = ["alloc"] }<|MERGE_RESOLUTION|>--- conflicted
+++ resolved
@@ -1,10 +1,6 @@
 [package]
 name = "chrono-tz"
-<<<<<<< HEAD
-version = "0.8.0"
-=======
 version = "0.8.1"
->>>>>>> b1104001
 build = "build.rs"
 description = "TimeZone implementations for chrono from the IANA database"
 keywords = ["date", "time", "timezone", "zone", "calendar"]
